--- conflicted
+++ resolved
@@ -86,15 +86,6 @@
     username: ((docker-hub-username))
     password: ((docker-hub-password))
     tag: ((branch))
-<<<<<<< HEAD
-- name: spring-boot-jdk12-ci-image
-  type: docker-image
-  icon: docker
-  source:
-    repository: ((docker-hub-organization))/spring-boot-jdk12-ci-image
-    username: ((docker-hub-username))
-    password: ((docker-hub-password))
-    tag: ((branch))
 - name: spring-boot-jdk13-ci-image
   type: docker-image
   icon: docker
@@ -103,8 +94,6 @@
     username: ((docker-hub-username))
     password: ((docker-hub-password))
     tag: ((branch))
-=======
->>>>>>> cdfefa15
 - name: artifactory-repo
   type: artifactory-resource
   icon: package-variant
@@ -129,15 +118,6 @@
     access_token: ((github-ci-status-token))
     branch: ((branch))
     context: jdk11-build
-<<<<<<< HEAD
-- name: repo-status-jdk12-build
-  type: github-status-resource
-  icon: eye-check-outline
-  source:
-    repository: ((github-repo-name))
-    access_token: ((github-ci-status-token))
-    branch: ((branch))
-    context: jdk12-build
 - name: repo-status-jdk13-build
   type: github-status-resource
   icon: eye-check-outline
@@ -146,8 +126,6 @@
     access_token: ((github-ci-status-token))
     branch: ((branch))
     context: jdk13-build
-=======
->>>>>>> cdfefa15
 - name: slack-alert
   type: slack-notification
   icon: slack
@@ -177,17 +155,10 @@
       params:
         build: ci-images-git-repo/ci/images
         dockerfile: ci-images-git-repo/ci/images/spring-boot-jdk11-ci-image/Dockerfile
-<<<<<<< HEAD
-    - put: spring-boot-jdk12-ci-image
-      params:
-        build: ci-images-git-repo/ci/images
-        dockerfile: ci-images-git-repo/ci/images/spring-boot-jdk12-ci-image/Dockerfile
     - put: spring-boot-jdk13-ci-image
       params:
         build: ci-images-git-repo/ci/images
         dockerfile: ci-images-git-repo/ci/images/spring-boot-jdk13-ci-image/Dockerfile
-=======
->>>>>>> cdfefa15
 - name: detect-jdk-updates
   plan:
   - get: git-repo
@@ -213,16 +184,6 @@
         GITHUB_USERNAME: ((github-username))
         JDK_VERSION: java11
       image: spring-boot-ci-image
-<<<<<<< HEAD
-    - task: detect-jdk12-update
-      file: git-repo/ci/tasks/detect-jdk-updates.yml
-      params:
-        GITHUB_REPO: spring-boot
-        GITHUB_ORGANIZATION: spring-projects
-        GITHUB_PASSWORD: ((github-password))
-        GITHUB_USERNAME: ((github-username))
-        JDK_VERSION: java12
-      image: spring-boot-ci-image
     - task: detect-jdk13-update
       file: git-repo/ci/tasks/detect-jdk-updates.yml
       params:
@@ -232,8 +193,6 @@
         GITHUB_USERNAME: ((github-username))
         JDK_VERSION: java13
       image: spring-boot-ci-image
-=======
->>>>>>> cdfefa15
 - name: build
   serial: true
   public: true
@@ -392,53 +351,6 @@
       silent: true
       icon_emoji: ":concourse:"
       username: concourse-ci
-<<<<<<< HEAD
-- name: jdk12-build
-  serial: true
-  public: true
-  plan:
-    - get: spring-boot-jdk12-ci-image
-    - get: git-repo
-      trigger: true
-    - put: repo-status-jdk12-build
-      params: { state: "pending", commit: "git-repo" }
-    - do:
-        - task: build-project
-          privileged: true
-          timeout: ((task-timeout))
-          image: spring-boot-jdk12-ci-image
-          file: git-repo/ci/tasks/build-project.yml
-        - in_parallel:
-            - task: build-smoke-tests
-              timeout: ((task-timeout))
-              image: spring-boot-jdk12-ci-image
-              file: git-repo/ci/tasks/build-smoke-tests.yml
-            - task: build-integration-tests
-              timeout: ((task-timeout))
-              image: spring-boot-jdk12-ci-image
-              file: git-repo/ci/tasks/build-integration-tests.yml
-            - task: build-deployment-tests
-              timeout: ((task-timeout))
-              image: spring-boot-jdk12-ci-image
-              file: git-repo/ci/tasks/build-deployment-tests.yml
-      on_failure:
-        do:
-          - put: repo-status-jdk12-build
-            params: { state: "failure", commit: "git-repo" }
-          - put: slack-alert
-            params:
-              text: ":concourse-failed: <https://ci.spring.io/teams/${BUILD_TEAM_NAME}/pipelines/${BUILD_PIPELINE_NAME}/jobs/${BUILD_JOB_NAME}/builds/${BUILD_NAME}|${BUILD_PIPELINE_NAME} ${BUILD_JOB_NAME} failed!>"
-              silent: true
-              icon_emoji: ":concourse:"
-              username: concourse-ci
-    - put: repo-status-jdk12-build
-      params: { state: "success", commit: "git-repo" }
-    - put: slack-alert
-      params:
-        text: ":concourse-succeeded: <https://ci.spring.io/teams/${BUILD_TEAM_NAME}/pipelines/${BUILD_PIPELINE_NAME}/jobs/${BUILD_JOB_NAME}/builds/${BUILD_NAME}|${BUILD_PIPELINE_NAME} ${BUILD_JOB_NAME} was successful!>"
-        silent: true
-        icon_emoji: ":concourse:"
-        username: concourse-ci
 - name: jdk13-build
   serial: true
   public: true
@@ -485,8 +397,6 @@
         silent: true
         icon_emoji: ":concourse:"
         username: concourse-ci
-=======
->>>>>>> cdfefa15
 - name: windows-build
   serial: true
   plan:
@@ -689,11 +599,7 @@
       body: generated-release-notes/release-notes.md
 groups:
 - name: "Build"
-<<<<<<< HEAD
-  jobs: ["build", "jdk11-build", "jdk12-build", "jdk13-build", "windows-build"]
-=======
-  jobs: ["build", "jdk11-build", "windows-build"]
->>>>>>> cdfefa15
+  jobs: ["build", "jdk11-build", "jdk13-build", "windows-build"]
 - name: "Release"
   jobs: ["stage-milestone", "stage-rc", "stage-release", "promote-milestone", "promote-rc", "promote-release", "sync-to-maven-central"]
 - name: "CI Images"
