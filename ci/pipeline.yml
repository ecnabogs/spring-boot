--- conflicted
+++ resolved
@@ -312,18 +312,12 @@
   - do:
     - task: build-project
       privileged: true
-<<<<<<< HEAD
-      timeout: 1h30m
+      timeout: ((task-timeout))
       image: spring-boot-jdk11-ci-image
-=======
-      timeout: ((task-timeout))
-      image: spring-boot-jdk9-ci-image
->>>>>>> e26777c0
       file: git-repo/ci/tasks/build-project.yml
     - in_parallel:
       - task: build-samples
-<<<<<<< HEAD
-        timeout: 1h30m
+        timeout: ((task-timeout))
         image: spring-boot-jdk11-ci-image
         file: git-repo/ci/tasks/build-samples.yml
       - task: build-integration-tests
@@ -333,18 +327,6 @@
       - task: build-deployment-tests
         timeout: 1h30m
         image: spring-boot-jdk11-ci-image
-=======
-        timeout: ((task-timeout))
-        image: spring-boot-jdk9-ci-image
-        file: git-repo/ci/tasks/build-samples.yml
-      - task: build-integration-tests
-        timeout: ((task-timeout))
-        image: spring-boot-jdk9-ci-image
-        file: git-repo/ci/tasks/build-integration-tests.yml
-      - task: build-deployment-tests
-        timeout: ((task-timeout))
-        image: spring-boot-jdk9-ci-image
->>>>>>> e26777c0
         file: git-repo/ci/tasks/build-deployment-tests.yml
     on_failure:
       do:
@@ -368,7 +350,6 @@
   serial: true
   public: true
   plan:
-<<<<<<< HEAD
     - get: spring-boot-jdk12-ci-image
     - get: git-repo
       trigger: true
@@ -377,20 +358,20 @@
     - do:
         - task: build-project
           privileged: true
-          timeout: 1h30m
+          timeout: ((task-timeout))
           image: spring-boot-jdk12-ci-image
           file: git-repo/ci/tasks/build-project.yml
         - in_parallel:
             - task: build-samples
-              timeout: 1h30m
+              timeout: ((task-timeout))
               image: spring-boot-jdk12-ci-image
               file: git-repo/ci/tasks/build-samples.yml
             - task: build-integration-tests
-              timeout: 1h30m
+              timeout: ((task-timeout))
               image: spring-boot-jdk12-ci-image
               file: git-repo/ci/tasks/build-integration-tests.yml
             - task: build-deployment-tests
-              timeout: 1h30m
+              timeout: ((task-timeout))
               image: spring-boot-jdk12-ci-image
               file: git-repo/ci/tasks/build-deployment-tests.yml
       on_failure:
@@ -424,7 +405,7 @@
         file: git-repo/ci/tasks/build-project-windows.yml
         tags:
         - WIN64
-        timeout: 1h30m
+        timeout: ((task-timeout))
       on_failure:
         do:
           - put: slack-alert
@@ -439,50 +420,6 @@
         silent: true
         icon_emoji: ":concourse:"
         username: concourse-ci
-=======
-  - get: spring-boot-jdk10-ci-image
-  - get: git-repo
-    trigger: true
-  - put: repo-status-jdk10-build
-    params: { state: "pending", commit: "git-repo" }
-  - do:
-    - task: build-project
-      privileged: true
-      timeout: ((task-timeout))
-      image: spring-boot-jdk10-ci-image
-      file: git-repo/ci/tasks/build-project.yml
-    - aggregate:
-      - task: build-samples
-        timeout: ((task-timeout))
-        image: spring-boot-jdk10-ci-image
-        file: git-repo/ci/tasks/build-samples.yml
-      - task: build-integration-tests
-        timeout: ((task-timeout))
-        image: spring-boot-jdk10-ci-image
-        file: git-repo/ci/tasks/build-integration-tests.yml
-      - task: build-deployment-tests
-        timeout: ((task-timeout))
-        image: spring-boot-jdk10-ci-image
-        file: git-repo/ci/tasks/build-deployment-tests.yml
-    on_failure:
-      do:
-      - put: repo-status-jdk10-build
-        params: { state: "failure", commit: "git-repo" }
-      - put: slack-alert
-        params:
-          text: ":concourse-failed: <https://ci.spring.io/teams/${BUILD_TEAM_NAME}/pipelines/${BUILD_PIPELINE_NAME}/jobs/${BUILD_JOB_NAME}/builds/${BUILD_NAME}|${BUILD_PIPELINE_NAME} ${BUILD_JOB_NAME} failed!>"
-          silent: true
-          icon_emoji: ":concourse:"
-          username: concourse-ci
-  - put: repo-status-jdk10-build
-    params: { state: "success", commit: "git-repo" }
-  - put: slack-alert
-    params:
-      text: ":concourse-succeeded: <https://ci.spring.io/teams/${BUILD_TEAM_NAME}/pipelines/${BUILD_PIPELINE_NAME}/jobs/${BUILD_JOB_NAME}/builds/${BUILD_NAME}|${BUILD_PIPELINE_NAME} ${BUILD_JOB_NAME} was successful!>"
-      silent: true
-      icon_emoji: ":concourse:"
-      username: concourse-ci
->>>>>>> e26777c0
 - name: stage-milestone
   serial: true
   plan:
