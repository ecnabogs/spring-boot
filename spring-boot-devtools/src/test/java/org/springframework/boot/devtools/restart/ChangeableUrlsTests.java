/*
 * Copyright 2012-2017 the original author or authors.
 *
 * Licensed under the Apache License, Version 2.0 (the "License");
 * you may not use this file except in compliance with the License.
 * You may obtain a copy of the License at
 *
 *      https://www.apache.org/licenses/LICENSE-2.0
 *
 * Unless required by applicable law or agreed to in writing, software
 * distributed under the License is distributed on an "AS IS" BASIS,
 * WITHOUT WARRANTIES OR CONDITIONS OF ANY KIND, either express or implied.
 * See the License for the specific language governing permissions and
 * limitations under the License.
 */

package org.springframework.boot.devtools.restart;

import java.io.File;
import java.io.FileOutputStream;
import java.io.IOException;
import java.net.URL;
import java.net.URLClassLoader;
import java.util.jar.Attributes;
import java.util.jar.JarOutputStream;
import java.util.jar.Manifest;
import java.util.zip.ZipOutputStream;

import org.junit.Rule;
import org.junit.Test;
import org.junit.rules.TemporaryFolder;

import org.springframework.util.StringUtils;

import static org.assertj.core.api.Assertions.assertThat;

/**
 * Tests for {@link ChangeableUrls}.
 *
 * @author Phillip Webb
 * @author Andy Wilkinson
 */
public class ChangeableUrlsTests {

	@Rule
	public TemporaryFolder temporaryFolder = new TemporaryFolder();

	@Test
	public void folderUrl() throws Exception {
		URL url = makeUrl("myproject");
		assertThat(ChangeableUrls.fromUrls(url).size()).isEqualTo(1);
	}

	@Test
	public void fileUrl() throws Exception {
		URL url = this.temporaryFolder.newFile().toURI().toURL();
		assertThat(ChangeableUrls.fromUrls(url).size()).isEqualTo(0);
	}

	@Test
	public void httpUrl() throws Exception {
<<<<<<< HEAD
		URL url = new URL("http://spring.io");
		assertThat(ChangeableUrls.fromUrls(url).size()).isEqualTo(0);
=======
		URL url = new URL("https://spring.io");
		assertThat(ChangeableUrls.fromUrls(url).size(), equalTo(0));
>>>>>>> 35572b6a
	}

	@Test
	public void skipsUrls() throws Exception {
		ChangeableUrls urls = ChangeableUrls.fromUrls(makeUrl("spring-boot"),
				makeUrl("spring-boot-autoconfigure"), makeUrl("spring-boot-actuator"),
				makeUrl("spring-boot-starter"),
				makeUrl("spring-boot-starter-some-thing"));
		assertThat(urls.size()).isEqualTo(0);
	}

	@Test
	public void urlsFromJarClassPathAreConsidered() throws Exception {
		File relative = this.temporaryFolder.newFolder();
		File jarWithClassPath = makeJarFileWithUrlsInManifestClassPath(
				"project-core/target/classes/", "project-web/target/classes/",
				"does-not-exist/target/classes", relative.getName() + "/");
		new File(jarWithClassPath.getParentFile(), "project-core/target/classes")
				.mkdirs();
		new File(jarWithClassPath.getParentFile(), "project-web/target/classes").mkdirs();
		ChangeableUrls urls = ChangeableUrls
				.fromUrlClassLoader(new URLClassLoader(new URL[] {
						jarWithClassPath.toURI().toURL(), makeJarFileWithNoManifest() }));
		assertThat(urls.toList()).containsExactly(
				new URL(jarWithClassPath.toURI().toURL(), "project-core/target/classes/"),
				new URL(jarWithClassPath.toURI().toURL(), "project-web/target/classes/"),
				relative.toURI().toURL());
	}

	private URL makeUrl(String name) throws IOException {
		File file = this.temporaryFolder.newFolder();
		file = new File(file, name);
		file = new File(file, "target");
		file = new File(file, "classes");
		file.mkdirs();
		return file.toURI().toURL();
	}

	private File makeJarFileWithUrlsInManifestClassPath(Object... urls) throws Exception {
		File classpathJar = this.temporaryFolder.newFile("classpath.jar");
		Manifest manifest = new Manifest();
		manifest.getMainAttributes().putValue(Attributes.Name.MANIFEST_VERSION.toString(),
				"1.0");
		manifest.getMainAttributes().putValue(Attributes.Name.CLASS_PATH.toString(),
				StringUtils.arrayToDelimitedString(urls, " "));
		new JarOutputStream(new FileOutputStream(classpathJar), manifest).close();
		return classpathJar;
	}

	private URL makeJarFileWithNoManifest() throws Exception {
		File classpathJar = this.temporaryFolder.newFile("no-manifest.jar");
		new ZipOutputStream(new FileOutputStream(classpathJar)).close();
		return classpathJar.toURI().toURL();
	}

}<|MERGE_RESOLUTION|>--- conflicted
+++ resolved
@@ -1,5 +1,5 @@
 /*
- * Copyright 2012-2017 the original author or authors.
+ * Copyright 2012-2019 the original author or authors.
  *
  * Licensed under the Apache License, Version 2.0 (the "License");
  * you may not use this file except in compliance with the License.
@@ -59,13 +59,8 @@
 
 	@Test
 	public void httpUrl() throws Exception {
-<<<<<<< HEAD
-		URL url = new URL("http://spring.io");
+		URL url = new URL("https://spring.io");
 		assertThat(ChangeableUrls.fromUrls(url).size()).isEqualTo(0);
-=======
-		URL url = new URL("https://spring.io");
-		assertThat(ChangeableUrls.fromUrls(url).size(), equalTo(0));
->>>>>>> 35572b6a
 	}
 
 	@Test
