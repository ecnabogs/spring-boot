--- conflicted
+++ resolved
@@ -204,15 +204,11 @@
 			if (!args.contains("-parameters")) {
 				args.add("-parameters");
 			}
-<<<<<<< HEAD
-			if (buildingWithJava8(project)) {
-=======
 			if (project.hasProperty("toolchainVersion")) {
 				compile.setSourceCompatibility(SOURCE_AND_TARGET_COMPATIBILITY);
 				compile.setTargetCompatibility(SOURCE_AND_TARGET_COMPATIBILITY);
 			}
-			else if (JavaVersion.current() == JavaVersion.VERSION_1_8) {
->>>>>>> ac8c6a6f
+			else if (buildingWithJava8(project)) {
 				args.addAll(Arrays.asList("-Werror", "-Xlint:unchecked", "-Xlint:deprecation", "-Xlint:rawtypes",
 						"-Xlint:varargs"));
 			}
