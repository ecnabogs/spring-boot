plugins {
	id "java-gradle-plugin"
	id "io.spring.javaformat" version "${javaFormatVersion}"
	id "checkstyle"
	id "eclipse"
}

repositories {
	mavenCentral()
	gradlePluginPortal()
}

java {
	sourceCompatibility = 17
	targetCompatibility = 17
}

repositories {
	spring.mavenRepositories("${springFrameworkVersion}".contains("-"))
}

checkstyle {
	toolVersion = "${checkstyleToolVersion}"
}

dependencies {
	checkstyle("com.puppycrawl.tools:checkstyle:${checkstyle.toolVersion}")
	checkstyle("io.spring.javaformat:spring-javaformat-checkstyle:${javaFormatVersion}")

	implementation(platform("org.springframework:spring-framework-bom:${springFrameworkVersion}"))
	implementation("dev.adamko.dokkatoo:dokkatoo-plugin:2.3.1")
	implementation("com.fasterxml.jackson.core:jackson-databind:${jacksonVersion}")
	implementation("com.github.node-gradle:gradle-node-plugin:3.5.1")
	implementation("com.gradle:develocity-gradle-plugin:3.17.2")
	implementation("com.tngtech.archunit:archunit:1.3.0")
	implementation("commons-codec:commons-codec:${commonsCodecVersion}")
	implementation("de.undercouch.download:de.undercouch.download.gradle.plugin:5.5.0")
	implementation("dev.adamko.dokkatoo:dokkatoo-plugin:2.3.1")
	implementation("io.spring.gradle.antora:spring-antora-plugin:0.0.1")
	implementation("io.spring.javaformat:spring-javaformat-gradle-plugin:${javaFormatVersion}")
	implementation("io.spring.nohttp:nohttp-gradle:0.0.11")
	implementation("org.apache.httpcomponents.client5:httpclient5:5.3.1")
	implementation("org.apache.maven:maven-embedder:${mavenVersion}")
	implementation("org.antora:gradle-antora-plugin:1.0.0")
	implementation("org.jetbrains.kotlin:kotlin-gradle-plugin:${kotlinVersion}")
	implementation("org.jetbrains.kotlin:kotlin-compiler-embeddable:${kotlinVersion}")
	implementation("org.springframework:spring-context")
	implementation("org.springframework:spring-core")
	implementation("org.springframework:spring-web")
	implementation("org.yaml:snakeyaml:${snakeYamlVersion}")

	testImplementation("org.assertj:assertj-core:${assertjVersion}")
	testImplementation("org.hamcrest:hamcrest:${hamcrestVersion}")
	testImplementation("org.junit.jupiter:junit-jupiter:${junitJupiterVersion}")
	testImplementation("org.mockito:mockito-core:${mockitoVersion}")
	testImplementation("org.springframework:spring-test")

	testRuntimeOnly("org.junit.platform:junit-platform-launcher")
}

configurations.all {
	exclude group:"org.slf4j", module:"slf4j-api"
	exclude group:"ch.qos.logback", module:"logback-classic"
	exclude group:"ch.qos.logback", module:"logback-core"
}

gradlePlugin {
	plugins {
		annotationProcessorPlugin {
			id = "org.springframework.boot.annotation-processor"
			implementationClass = "org.springframework.boot.build.processors.AnnotationProcessorPlugin"
		}
		antoraAggregatedPlugin {
			id = "org.springframework.boot.antora-contributor"
			implementationClass = "org.springframework.boot.build.antora.AntoraContributorPlugin"
		}
		antoraAggregatorPlugin {
			id = "org.springframework.boot.antora-dependencies"
			implementationClass = "org.springframework.boot.build.antora.AntoraDependenciesPlugin"
		}
		architecturePlugin {
			id = "org.springframework.boot.architecture"
			implementationClass = "org.springframework.boot.build.architecture.ArchitecturePlugin"
		}
		autoConfigurationPlugin {
			id = "org.springframework.boot.auto-configuration"
			implementationClass = "org.springframework.boot.build.autoconfigure.AutoConfigurationPlugin"
		}
		bomPlugin {
			id = "org.springframework.boot.bom"
			implementationClass = "org.springframework.boot.build.bom.BomPlugin"
		}
		configurationPropertiesPlugin {
			id = "org.springframework.boot.configuration-properties"
			implementationClass = "org.springframework.boot.build.context.properties.ConfigurationPropertiesPlugin"
		}
		conventionsPlugin {
			id = "org.springframework.boot.conventions"
			implementationClass = "org.springframework.boot.build.ConventionsPlugin"
		}
		deployedPlugin {
			id = "org.springframework.boot.deployed"
			implementationClass = "org.springframework.boot.build.DeployedPlugin"
		}
		dockerTestPlugin {
			id = "org.springframework.boot.docker-test"
			implementationClass = "org.springframework.boot.build.test.DockerTestPlugin"
		}
		integrationTestPlugin {
			id = "org.springframework.boot.integration-test"
			implementationClass = "org.springframework.boot.build.test.IntegrationTestPlugin"
		}
		systemTestPlugin {
			id = "org.springframework.boot.system-test"
			implementationClass = "org.springframework.boot.build.test.SystemTestPlugin"
		}
		mavenPluginPlugin {
			id = "org.springframework.boot.maven-plugin"
			implementationClass = "org.springframework.boot.build.mavenplugin.MavenPluginPlugin"
		}
		mavenRepositoryPlugin {
			id = "org.springframework.boot.maven-repository"
			implementationClass = "org.springframework.boot.build.MavenRepositoryPlugin"
		}
		optionalDependenciesPlugin {
			id = "org.springframework.boot.optional-dependencies"
			implementationClass = "org.springframework.boot.build.optional.OptionalDependenciesPlugin"
		}
		starterPlugin {
			id = "org.springframework.boot.starter"
			implementationClass = "org.springframework.boot.build.starters.StarterPlugin"
		}
		testFailuresPlugin {
			id = "org.springframework.boot.test-failures"
			implementationClass = "org.springframework.boot.build.testing.TestFailuresPlugin"
		}
	}
}

test {
	useJUnitPlatform()
}

<<<<<<< HEAD
eclipse {
	jdt {
		file {
			withProperties {
				it["org.eclipse.jdt.core.compiler.ignoreUnnamedModuleForSplitPackage"] = "enabled"
			}
		}
	}
}
=======
eclipse.classpath.file.whenMerged {
	def jreEntry = entries.find { it.path.contains("org.eclipse.jdt.launching.JRE_CONTAINER") }
	jreEntry.entryAttributes['module'] = 'true'
	jreEntry.entryAttributes['limit-modules'] = 'java.base'
}

jar.dependsOn check
>>>>>>> f013c0ed
<|MERGE_RESOLUTION|>--- conflicted
+++ resolved
@@ -141,7 +141,6 @@
 	useJUnitPlatform()
 }
 
-<<<<<<< HEAD
 eclipse {
 	jdt {
 		file {
@@ -151,12 +150,5 @@
 		}
 	}
 }
-=======
-eclipse.classpath.file.whenMerged {
-	def jreEntry = entries.find { it.path.contains("org.eclipse.jdt.launching.JRE_CONTAINER") }
-	jreEntry.entryAttributes['module'] = 'true'
-	jreEntry.entryAttributes['limit-modules'] = 'java.base'
-}
 
-jar.dependsOn check
->>>>>>> f013c0ed
+jar.dependsOn check