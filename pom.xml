--- conflicted
+++ resolved
@@ -36,11 +36,7 @@
 							<dependency>
 								<groupId>com.puppycrawl.tools</groupId>
 								<artifactId>checkstyle</artifactId>
-<<<<<<< HEAD
-								<version>8.12</version>
-=======
 								<version>8.18</version>
->>>>>>> 9fbd38ab
 							</dependency>
 							<dependency>
 								<groupId>io.spring.javaformat</groupId>
