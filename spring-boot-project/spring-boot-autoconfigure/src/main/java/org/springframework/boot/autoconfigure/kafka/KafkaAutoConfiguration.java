/*
 * Copyright 2012-2025 the original author or authors.
 *
 * Licensed under the Apache License, Version 2.0 (the "License");
 * you may not use this file except in compliance with the License.
 * You may obtain a copy of the License at
 *
 *      https://www.apache.org/licenses/LICENSE-2.0
 *
 * Unless required by applicable law or agreed to in writing, software
 * distributed under the License is distributed on an "AS IS" BASIS,
 * WITHOUT WARRANTIES OR CONDITIONS OF ANY KIND, either express or implied.
 * See the License for the specific language governing permissions and
 * limitations under the License.
 */

package org.springframework.boot.autoconfigure.kafka;

import java.io.IOException;
import java.time.Duration;
import java.util.Map;

import org.apache.kafka.clients.CommonClientConfigs;
import org.apache.kafka.clients.consumer.ConsumerConfig;
import org.apache.kafka.clients.producer.ProducerConfig;
import org.apache.kafka.common.config.SslConfigs;

import org.springframework.aot.hint.MemberCategory;
import org.springframework.aot.hint.RuntimeHints;
import org.springframework.aot.hint.RuntimeHintsRegistrar;
import org.springframework.beans.factory.ObjectProvider;
import org.springframework.boot.autoconfigure.AutoConfiguration;
import org.springframework.boot.autoconfigure.EnableAutoConfiguration;
import org.springframework.boot.autoconfigure.condition.ConditionalOnBooleanProperty;
import org.springframework.boot.autoconfigure.condition.ConditionalOnClass;
import org.springframework.boot.autoconfigure.condition.ConditionalOnMissingBean;
import org.springframework.boot.autoconfigure.condition.ConditionalOnProperty;
import org.springframework.boot.autoconfigure.condition.ConditionalOnSingleCandidate;
import org.springframework.boot.autoconfigure.kafka.KafkaConnectionDetails.Configuration;
import org.springframework.boot.autoconfigure.kafka.KafkaProperties.Jaas;
import org.springframework.boot.autoconfigure.kafka.KafkaProperties.Retry.Topic.Backoff;
import org.springframework.boot.context.properties.EnableConfigurationProperties;
import org.springframework.boot.context.properties.PropertyMapper;
import org.springframework.boot.ssl.SslBundle;
import org.springframework.boot.ssl.SslBundles;
import org.springframework.context.annotation.Bean;
import org.springframework.context.annotation.Import;
import org.springframework.context.annotation.ImportRuntimeHints;
import org.springframework.kafka.core.ConsumerFactory;
import org.springframework.kafka.core.DefaultKafkaConsumerFactory;
import org.springframework.kafka.core.DefaultKafkaProducerFactory;
import org.springframework.kafka.core.KafkaAdmin;
import org.springframework.kafka.core.KafkaTemplate;
import org.springframework.kafka.core.ProducerFactory;
import org.springframework.kafka.retrytopic.RetryTopicConfiguration;
import org.springframework.kafka.retrytopic.RetryTopicConfigurationBuilder;
import org.springframework.kafka.security.jaas.KafkaJaasLoginModuleInitializer;
import org.springframework.kafka.support.LoggingProducerListener;
import org.springframework.kafka.support.ProducerListener;
import org.springframework.kafka.support.converter.RecordMessageConverter;
import org.springframework.kafka.transaction.KafkaTransactionManager;
import org.springframework.retry.backoff.BackOffPolicyBuilder;
import org.springframework.retry.backoff.SleepingBackOffPolicy;
import org.springframework.util.StringUtils;

/**
 * {@link EnableAutoConfiguration Auto-configuration} for Apache Kafka.
 *
 * @author Gary Russell
 * @author Stephane Nicoll
 * @author Eddú Meléndez
 * @author Nakul Mishra
 * @author Tomaz Fernandes
 * @author Moritz Halbritter
 * @author Andy Wilkinson
 * @author Phillip Webb
 * @author Andy Wilkinson
 * @author Scott Frederick
 * @since 1.5.0
 */
@AutoConfiguration
@ConditionalOnClass(KafkaTemplate.class)
@EnableConfigurationProperties(KafkaProperties.class)
@Import({ KafkaAnnotationDrivenConfiguration.class, KafkaStreamsAnnotationDrivenConfiguration.class })
@ImportRuntimeHints(KafkaAutoConfiguration.KafkaRuntimeHints.class)
public class KafkaAutoConfiguration {

	private final KafkaProperties properties;

	KafkaAutoConfiguration(KafkaProperties properties) {
		this.properties = properties;
	}

	@Bean
	@ConditionalOnMissingBean(KafkaConnectionDetails.class)
	PropertiesKafkaConnectionDetails kafkaConnectionDetails(KafkaProperties properties,
			ObjectProvider<SslBundles> sslBundles) {
		return new PropertiesKafkaConnectionDetails(properties, sslBundles.getIfAvailable());
	}

	@Bean
	@ConditionalOnMissingBean(KafkaTemplate.class)
	public KafkaTemplate<?, ?> kafkaTemplate(ProducerFactory<Object, Object> kafkaProducerFactory,
			ProducerListener<Object, Object> kafkaProducerListener,
			ObjectProvider<RecordMessageConverter> messageConverter) {
		PropertyMapper map = PropertyMapper.get().alwaysApplyingWhenNonNull();
		KafkaTemplate<Object, Object> kafkaTemplate = new KafkaTemplate<>(kafkaProducerFactory);
		messageConverter.ifUnique(kafkaTemplate::setMessageConverter);
		map.from(kafkaProducerListener).to(kafkaTemplate::setProducerListener);
		map.from(this.properties.getTemplate().getDefaultTopic()).to(kafkaTemplate::setDefaultTopic);
		map.from(this.properties.getTemplate().getTransactionIdPrefix()).to(kafkaTemplate::setTransactionIdPrefix);
		map.from(this.properties.getTemplate().isObservationEnabled()).to(kafkaTemplate::setObservationEnabled);
		return kafkaTemplate;
	}

	@Bean
	@ConditionalOnMissingBean(ProducerListener.class)
	public LoggingProducerListener<Object, Object> kafkaProducerListener() {
		return new LoggingProducerListener<>();
	}

	@Bean
	@ConditionalOnMissingBean(ConsumerFactory.class)
	DefaultKafkaConsumerFactory<?, ?> kafkaConsumerFactory(KafkaConnectionDetails connectionDetails,
			ObjectProvider<DefaultKafkaConsumerFactoryCustomizer> customizers) {
		Map<String, Object> properties = this.properties.buildConsumerProperties();
		applyKafkaConnectionDetailsForConsumer(properties, connectionDetails);
		DefaultKafkaConsumerFactory<Object, Object> factory = new DefaultKafkaConsumerFactory<>(properties);
		customizers.orderedStream().forEach((customizer) -> customizer.customize(factory));
		return factory;
	}

	@Bean
	@ConditionalOnMissingBean(ProducerFactory.class)
	DefaultKafkaProducerFactory<?, ?> kafkaProducerFactory(KafkaConnectionDetails connectionDetails,
			ObjectProvider<DefaultKafkaProducerFactoryCustomizer> customizers) {
		Map<String, Object> properties = this.properties.buildProducerProperties();
		applyKafkaConnectionDetailsForProducer(properties, connectionDetails);
		DefaultKafkaProducerFactory<?, ?> factory = new DefaultKafkaProducerFactory<>(properties);
		String transactionIdPrefix = this.properties.getProducer().getTransactionIdPrefix();
		if (transactionIdPrefix != null) {
			factory.setTransactionIdPrefix(transactionIdPrefix);
		}
		customizers.orderedStream().forEach((customizer) -> customizer.customize(factory));
		return factory;
	}

	@Bean
	@ConditionalOnProperty(name = "spring.kafka.producer.transaction-id-prefix")
	@ConditionalOnMissingBean
	public KafkaTransactionManager<?, ?> kafkaTransactionManager(ProducerFactory<?, ?> producerFactory) {
		return new KafkaTransactionManager<>(producerFactory);
	}

	@Bean
	@ConditionalOnBooleanProperty("spring.kafka.jaas.enabled")
	@ConditionalOnMissingBean
	public KafkaJaasLoginModuleInitializer kafkaJaasInitializer() throws IOException {
		KafkaJaasLoginModuleInitializer jaas = new KafkaJaasLoginModuleInitializer();
		Jaas jaasProperties = this.properties.getJaas();
		if (jaasProperties.getControlFlag() != null) {
			jaas.setControlFlag(jaasProperties.getControlFlag());
		}
		if (jaasProperties.getLoginModule() != null) {
			jaas.setLoginModule(jaasProperties.getLoginModule());
		}
		jaas.setOptions(jaasProperties.getOptions());
		return jaas;
	}

	@Bean
	@ConditionalOnMissingBean
	KafkaAdmin kafkaAdmin(KafkaConnectionDetails connectionDetails) {
		Map<String, Object> properties = this.properties.buildAdminProperties(null);
		applyKafkaConnectionDetailsForAdmin(properties, connectionDetails);
		KafkaAdmin kafkaAdmin = new KafkaAdmin(properties);
		KafkaProperties.Admin admin = this.properties.getAdmin();
		if (admin.getCloseTimeout() != null) {
			kafkaAdmin.setCloseTimeout((int) admin.getCloseTimeout().getSeconds());
		}
		if (admin.getOperationTimeout() != null) {
			kafkaAdmin.setOperationTimeout((int) admin.getOperationTimeout().getSeconds());
		}
		kafkaAdmin.setFatalIfBrokerNotAvailable(admin.isFailFast());
		kafkaAdmin.setModifyTopicConfigs(admin.isModifyTopicConfigs());
		kafkaAdmin.setAutoCreate(admin.isAutoCreate());
		return kafkaAdmin;
	}

	@Bean
	@ConditionalOnBooleanProperty("spring.kafka.retry.topic.enabled")
	@ConditionalOnSingleCandidate(KafkaTemplate.class)
	public RetryTopicConfiguration kafkaRetryTopicConfiguration(KafkaTemplate<?, ?> kafkaTemplate) {
		KafkaProperties.Retry.Topic retryTopic = this.properties.getRetry().getTopic();
		RetryTopicConfigurationBuilder builder = RetryTopicConfigurationBuilder.newInstance()
			.maxAttempts(retryTopic.getAttempts())
			.useSingleTopicForSameIntervals()
			.suffixTopicsWithIndexValues()
			.doNotAutoCreateRetryTopics();
		setBackOffPolicy(builder, retryTopic.getBackoff());
		return builder.create(kafkaTemplate);
	}

	private void applyKafkaConnectionDetailsForConsumer(Map<String, Object> properties,
			KafkaConnectionDetails connectionDetails) {
		Configuration consumer = connectionDetails.getConsumer();
		properties.put(ConsumerConfig.BOOTSTRAP_SERVERS_CONFIG, consumer.getBootstrapServers());
		applySecurityProtocol(properties, connectionDetails.getSecurityProtocol());
		applySslBundle(properties, consumer.getSslBundle());
	}

	private void applyKafkaConnectionDetailsForProducer(Map<String, Object> properties,
			KafkaConnectionDetails connectionDetails) {
		Configuration producer = connectionDetails.getProducer();
		properties.put(ProducerConfig.BOOTSTRAP_SERVERS_CONFIG, producer.getBootstrapServers());
		applySecurityProtocol(properties, producer.getSecurityProtocol());
		applySslBundle(properties, producer.getSslBundle());
	}

	private void applyKafkaConnectionDetailsForAdmin(Map<String, Object> properties,
			KafkaConnectionDetails connectionDetails) {
		Configuration admin = connectionDetails.getAdmin();
		properties.put(CommonClientConfigs.BOOTSTRAP_SERVERS_CONFIG, admin.getBootstrapServers());
		applySecurityProtocol(properties, admin.getSecurityProtocol());
		applySslBundle(properties, admin.getSslBundle());
	}

	private static void setBackOffPolicy(RetryTopicConfigurationBuilder builder, Backoff retryTopicBackoff) {
		long delay = (retryTopicBackoff.getDelay() != null) ? retryTopicBackoff.getDelay().toMillis() : 0;
		if (delay > 0) {
			PropertyMapper map = PropertyMapper.get().alwaysApplyingWhenNonNull();
			BackOffPolicyBuilder backOffPolicy = BackOffPolicyBuilder.newBuilder();
			map.from(delay).to(backOffPolicy::delay);
			map.from(retryTopicBackoff.getMaxDelay()).as(Duration::toMillis).to(backOffPolicy::maxDelay);
			map.from(retryTopicBackoff.getMultiplier()).to(backOffPolicy::multiplier);
			map.from(retryTopicBackoff.isRandom()).to(backOffPolicy::random);
			builder.customBackoff((SleepingBackOffPolicy<?>) backOffPolicy.build());
		}
		else {
			builder.noBackoff();
		}
	}

<<<<<<< HEAD
	static void applySslBundle(Map<String, Object> properties, SslBundle sslBundle) {
		if (sslBundle != null) {
			properties.put(SslConfigs.SSL_ENGINE_FACTORY_CLASS_CONFIG, SslBundleSslEngineFactory.class);
			properties.put(SslBundle.class.getName(), sslBundle);
		}
	}

	static void applySecurityProtocol(Map<String, Object> properties, String securityProtocol) {
		if (StringUtils.hasLength(securityProtocol)) {
			properties.put(CommonClientConfigs.SECURITY_PROTOCOL_CONFIG, securityProtocol);
		}
=======
	static class KafkaRuntimeHints implements RuntimeHintsRegistrar {

		@Override
		public void registerHints(RuntimeHints hints, ClassLoader classLoader) {
			hints.reflection().registerType(SslBundleSslEngineFactory.class, MemberCategory.INVOKE_PUBLIC_CONSTRUCTORS);
		}

>>>>>>> 8705ed0e
	}

}<|MERGE_RESOLUTION|>--- conflicted
+++ resolved
@@ -241,7 +241,6 @@
 		}
 	}
 
-<<<<<<< HEAD
 	static void applySslBundle(Map<String, Object> properties, SslBundle sslBundle) {
 		if (sslBundle != null) {
 			properties.put(SslConfigs.SSL_ENGINE_FACTORY_CLASS_CONFIG, SslBundleSslEngineFactory.class);
@@ -253,7 +252,8 @@
 		if (StringUtils.hasLength(securityProtocol)) {
 			properties.put(CommonClientConfigs.SECURITY_PROTOCOL_CONFIG, securityProtocol);
 		}
-=======
+	}
+
 	static class KafkaRuntimeHints implements RuntimeHintsRegistrar {
 
 		@Override
@@ -261,7 +261,6 @@
 			hints.reflection().registerType(SslBundleSslEngineFactory.class, MemberCategory.INVOKE_PUBLIC_CONSTRUCTORS);
 		}
 
->>>>>>> 8705ed0e
 	}
 
 }