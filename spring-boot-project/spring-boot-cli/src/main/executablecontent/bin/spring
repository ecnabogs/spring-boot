--- conflicted
+++ resolved
@@ -99,16 +99,10 @@
 	exit 2
 fi
 
-<<<<<<< HEAD
 [[ "${cygwin}" == "true" ]] && SPRINGPATH=$(cygpath "${SPRING_HOME}") || SPRINGPATH=$SPRING_HOME
-CLASSPATH=.:${SPRINGPATH}/bin
+CLASSPATH=${SPRINGPATH}/bin
 if [ -d "${SPRINGPATH}/ext" ]; then
 	CLASSPATH=$CLASSPATH:${SPRINGPATH}/ext
-=======
-CLASSPATH=${SPRING_HOME}/bin
-if [ -d "${SPRING_HOME}/ext" ]; then
-	CLASSPATH=$CLASSPATH:${SPRING_HOME}/ext
->>>>>>> c96455f7
 fi
 for f in "${SPRINGPATH}"/lib/*; do
 	[[ "${cygwin}" == "true" ]] && LIBFILE=$(cygpath "$f") || LIBFILE=$f
