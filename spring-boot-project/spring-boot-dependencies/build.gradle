--- conflicted
+++ resolved
@@ -1281,26 +1281,23 @@
 				"selenium-api",
 				"selenium-chrome-driver",
 				"selenium-chromium-driver",
-				"selenium-devtools-v100",
-				"selenium-devtools-v101",
+				"selenium-devtools-v104",
+				"selenium-devtools-v105",
+				"selenium-devtools-v106",
 				"selenium-devtools-v85",
-				"selenium-devtools-v99",
 				"selenium-edge-driver",
 				"selenium-firefox-driver",
 				"selenium-grid",
 				"selenium-http",
+				"selenium-http-jdk-client",
 				"selenium-ie-driver",
 				"selenium-java",
-<<<<<<< HEAD
-=======
 				"selenium-json",
-				"selenium-opera-driver",
->>>>>>> 1c3a4906
 				"selenium-remote-driver",
 				"selenium-safari-driver",
 				"selenium-session-map-jdbc",
 				"selenium-session-map-redis",
-				"selenium-support"
+				"selenium-support",
 			]
 		}
 	}
