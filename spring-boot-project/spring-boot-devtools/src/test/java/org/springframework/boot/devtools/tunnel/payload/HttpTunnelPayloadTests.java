--- conflicted
+++ resolved
@@ -1,9 +1,5 @@
 /*
-<<<<<<< HEAD
- * Copyright 2012-2018 the original author or authors.
-=======
  * Copyright 2012-2019 the original author or authors.
->>>>>>> c6c139d9
  *
  * Licensed under the Apache License, Version 2.0 (the "License");
  * you may not use this file except in compliance with the License.
@@ -54,15 +50,13 @@
 
 	@Test
 	public void sequenceMustBePositive() {
-		assertThatIllegalArgumentException()
-				.isThrownBy(() -> new HttpTunnelPayload(0, ByteBuffer.allocate(1)))
+		assertThatIllegalArgumentException().isThrownBy(() -> new HttpTunnelPayload(0, ByteBuffer.allocate(1)))
 				.withMessageContaining("Sequence must be positive");
 	}
 
 	@Test
 	public void dataMustNotBeNull() {
-		assertThatIllegalArgumentException()
-				.isThrownBy(() -> new HttpTunnelPayload(1, null))
+		assertThatIllegalArgumentException().isThrownBy(() -> new HttpTunnelPayload(1, null))
 				.withMessageContaining("Data must not be null");
 	}
 
