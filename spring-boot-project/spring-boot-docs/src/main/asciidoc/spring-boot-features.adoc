--- conflicted
+++ resolved
@@ -6974,16 +6974,14 @@
 not want this behavior, you can add `@Scope("singleton")` to your `WebDriver` `@Bean`
 definition.
 
-<<<<<<< HEAD
+WARNING: The `webDriver` scope created by Spring Boot will replace any user defined scope
+of the same name. If you define your own `webDriver` scope you may find it stops working
+when you use `@WebMvcTest`.
+
 If you have Spring Security on the classpath, `@WebMvcTest` will also scan `WebSecurityConfigurer`
 beans. Instead of disabling security completely for such tests, you can use Spring Security's test support.
 More details on how to use Spring Security's `MockMvc` support can be found in
 this _<<howto.adoc#howto-use-test-with-spring-security>>_ how-to section.
-=======
-WARNING: The `webDriver` scope created by Spring Boot will replace any user defined scope
-of the same name. If you define your own `webDriver` scope you may find it stops working
-when you use `@WebMvcTest`.
->>>>>>> b1399db9
 
 TIP: Sometimes writing Spring MVC tests is not enough; Spring Boot can help you run
 <<boot-features-testing-spring-boot-applications-testing-with-running-server,
