[[features.spring-application]]
== SpringApplication
The `SpringApplication` class provides a convenient way to bootstrap a Spring application that is started from a `main()` method.
In many situations, you can delegate to the static `SpringApplication.run` method, as shown in the following example:

include::code:MyApplication[]

When your application starts, you should see something similar to the following output:

[indent=0,subs="verbatim,attributes"]
----
<<<<<<< HEAD
  .   ____          _            __ _ _
 /\\ / ___'_ __ _ _(_)_ __  __ _ \ \ \ \
( ( )\___ | '_ | '_| | '_ \/ _` | \ \ \ \
 \\/  ___)| |_)| | | | | || (_| |  ) ) ) )
  '  |____| .__|_| |_|_| |_\__, | / / / /
 =========|_|==============|___/=/_/_/_/
 :: Spring Boot ::   v{spring-boot-version}

2021-02-03 10:33:25.224  INFO 17900 --- [           main] o.s.b.d.s.s.SpringApplicationExample     : Starting SpringAppplicationExample using Java 17 on mycomputer with PID 17321 (/apps/myjar.jar started by pwebb)
2021-02-03 10:33:25.226  INFO 17900 --- [           main] o.s.b.d.s.s.SpringApplicationExample     : No active profile set, falling back to default profiles: default
2021-02-03 10:33:26.046  INFO 17900 --- [           main] o.s.b.w.embedded.tomcat.TomcatWebServer  : Tomcat initialized with port(s): 8080 (http)
2021-02-03 10:33:26.054  INFO 17900 --- [           main] o.apache.catalina.core.StandardService   : Starting service [Tomcat]
2021-02-03 10:33:26.055  INFO 17900 --- [           main] org.apache.catalina.core.StandardEngine  : Starting Servlet engine: [Apache Tomcat/9.0.41]
2021-02-03 10:33:26.097  INFO 17900 --- [           main] o.a.c.c.C.[Tomcat].[localhost].[/]       : Initializing Spring embedded WebApplicationContext
2021-02-03 10:33:26.097  INFO 17900 --- [           main] w.s.c.ServletWebServerApplicationContext : Root WebApplicationContext: initialization completed in 821 ms
2021-02-03 10:33:26.144  INFO 17900 --- [           main] s.tomcat.SampleTomcatApplication         : ServletContext initialized
2021-02-03 10:33:26.376  INFO 17900 --- [           main] o.s.b.w.embedded.tomcat.TomcatWebServer  : Tomcat started on port(s): 8080 (http) with context path ''
2021-02-03 10:33:26.384  INFO 17900 --- [           main] o.s.b.d.s.s.SpringApplicationExample     : Started SampleTomcatApplication in 1.514 seconds (process running for 1.823)
=======
include::{spring-application-output}[]
>>>>>>> a69cf002
----



By default, `INFO` logging messages are shown, including some relevant startup details, such as the user that launched the application.
If you need a log level other than `INFO`, you can set it, as described in <<features#features.logging.log-levels>>.
The application version is determined using the implementation version from the main application class's package.
Startup information logging can be turned off by setting `spring.main.log-startup-info` to `false`.
This will also turn off logging of the application's active profiles.

TIP: To add additional logging during startup, you can override `logStartupInfo(boolean)` in a subclass of `SpringApplication`.



[[features.spring-application.startup-failure]]
=== Startup Failure
If your application fails to start, registered `FailureAnalyzers` get a chance to provide a dedicated error message and a concrete action to fix the problem.
For instance, if you start a web application on port `8080` and that port is already in use, you should see something similar to the following message:

[indent=0]
----
	***************************
	APPLICATION FAILED TO START
	***************************

	Description:

	Embedded servlet container failed to start. Port 8080 was already in use.

	Action:

	Identify and stop the process that is listening on port 8080 or configure this application to listen on another port.
----

NOTE: Spring Boot provides numerous `FailureAnalyzer` implementations, and you can <<howto#howto.application.failure-analyzer,add your own>>.

If no failure analyzers are able to handle the exception, you can still display the full conditions report to better understand what went wrong.
To do so, you need to <<features#features.external-config,enable the `debug` property>> or <<features#features.logging.log-levels,enable `DEBUG` logging>> for `org.springframework.boot.autoconfigure.logging.ConditionEvaluationReportLoggingListener`.

For instance, if you are running your application by using `java -jar`, you can enable the `debug` property as follows:

[source,shell,indent=0,subs="verbatim"]
----
	$ java -jar myproject-0.0.1-SNAPSHOT.jar --debug
----



[[features.spring-application.lazy-initialization]]
=== Lazy Initialization
`SpringApplication` allows an application to be initialized lazily.
When lazy initialization is enabled, beans are created as they are needed rather than during application startup.
As a result, enabling lazy initialization can reduce the time that it takes your application to start.
In a web application, enabling lazy initialization will result in many web-related beans not being initialized until an HTTP request is received.

A downside of lazy initialization is that it can delay the discovery of a problem with the application.
If a misconfigured bean is initialized lazily, a failure will no longer occur during startup and the problem will only become apparent when the bean is initialized.
Care must also be taken to ensure that the JVM has sufficient memory to accommodate all of the application's beans and not just those that are initialized during startup.
For these reasons, lazy initialization is not enabled by default and it is recommended that fine-tuning of the JVM's heap size is done before enabling lazy initialization.

Lazy initialization can be enabled programmatically using the `lazyInitialization` method on `SpringApplicationBuilder` or the `setLazyInitialization` method on `SpringApplication`.
Alternatively, it can be enabled using the configprop:spring.main.lazy-initialization[] property as shown in the following example:

[source,yaml,indent=0,subs="verbatim",configprops,configblocks]
----
	spring:
	  main:
	    lazy-initialization: true
----

TIP: If you want to disable lazy initialization for certain beans while using lazy initialization for the rest of the application, you can explicitly set their lazy attribute to false using the `@Lazy(false)` annotation.



[[features.spring-application.banner]]
=== Customizing the Banner
The banner that is printed on start up can be changed by adding a `banner.txt` file to your classpath or by setting the configprop:spring.banner.location[] property to the location of such a file.
If the file has an encoding other than UTF-8, you can set `spring.banner.charset`.

Inside your `banner.txt` file, you can use any key available in the `Environment` as well as any of the following placeholders:

.Banner variables
|===
| Variable | Description

| `${application.version}`
| The version number of your application, as declared in `MANIFEST.MF`.
  For example, `Implementation-Version: 1.0` is printed as `1.0`.

| `${application.formatted-version}`
| The version number of your application, as declared in `MANIFEST.MF` and formatted for display (surrounded with brackets and prefixed with `v`).
  For example `(v1.0)`.

| `${spring-boot.version}`
| The Spring Boot version that you are using.
  For example `{spring-boot-version}`.

| `${spring-boot.formatted-version}`
| The Spring Boot version that you are using, formatted for display (surrounded with brackets and prefixed with `v`).
  For example `(v{spring-boot-version})`.

| `${Ansi.NAME}` (or `${AnsiColor.NAME}`, `${AnsiBackground.NAME}`, `${AnsiStyle.NAME}`)
| Where `NAME` is the name of an ANSI escape code.
  See {spring-boot-module-code}/ansi/AnsiPropertySource.java[`AnsiPropertySource`] for details.

| `${application.title}`
| The title of your application, as declared in `MANIFEST.MF`.
  For example `Implementation-Title: MyApp` is printed as `MyApp`.
|===

TIP: The `SpringApplication.setBanner(...)` method can be used if you want to generate a banner programmatically.
Use the `org.springframework.boot.Banner` interface and implement your own `printBanner()` method.

You can also use the configprop:spring.main.banner-mode[] property to determine if the banner has to be printed on `System.out` (`console`), sent to the configured logger (`log`), or not produced at all (`off`).

The printed banner is registered as a singleton bean under the following name: `springBootBanner`.

[NOTE]
====
The `${application.version}` and `${application.formatted-version}` properties are only available if you are using Spring Boot launchers.
The values will not be resolved if you are running an unpacked jar and starting it with `java -cp <classpath> <mainclass>`.

This is why we recommend that you always launch unpacked jars using `java org.springframework.boot.loader.JarLauncher`.
This will initialize the `application.*` banner variables before building the classpath and launching your app.
====



[[features.spring-application.customizing-spring-application]]
=== Customizing SpringApplication
If the `SpringApplication` defaults are not to your taste, you can instead create a local instance and customize it.
For example, to turn off the banner, you could write:

include::code:MyApplication[]

NOTE: The constructor arguments passed to `SpringApplication` are configuration sources for Spring beans.
In most cases, these are references to `@Configuration` classes, but they could also be direct references `@Component` classes.

It is also possible to configure the `SpringApplication` by using an `application.properties` file.
See _<<features#features.external-config>>_ for details.

For a complete list of the configuration options, see the {spring-boot-module-api}/SpringApplication.html[`SpringApplication` Javadoc].



[[features.spring-application.fluent-builder-api]]
=== Fluent Builder API
If you need to build an `ApplicationContext` hierarchy (multiple contexts with a parent/child relationship) or if you prefer using a "`fluent`" builder API, you can use the `SpringApplicationBuilder`.

The `SpringApplicationBuilder` lets you chain together multiple method calls and includes `parent` and `child` methods that let you create a hierarchy, as shown in the following example:

include::code:MyApplication[tag=*]

NOTE: There are some restrictions when creating an `ApplicationContext` hierarchy.
For example, Web components *must* be contained within the child context, and the same `Environment` is used for both parent and child contexts.
See the {spring-boot-module-api}/builder/SpringApplicationBuilder.html[`SpringApplicationBuilder` Javadoc] for full details.



[[features.spring-application.application-availability]]
=== Application Availability
When deployed on platforms, applications can provide information about their availability to the platform using infrastructure such as https://kubernetes.io/docs/tasks/configure-pod-container/configure-liveness-readiness-startup-probes/[Kubernetes Probes].
Spring Boot includes out-of-the box support for the commonly used "`liveness`" and "`readiness`" availability states.
If you are using Spring Boot's "`actuator`" support then these states are exposed as health endpoint groups.

In addition, you can also obtain availability states by injecting the `ApplicationAvailability` interface into your own beans.



[[features.spring-application.application-availability.liveness]]
==== Liveness State
The "`Liveness`" state of an application tells whether its internal state allows it to work correctly, or recover by itself if it is currently failing.
A broken "`Liveness`" state means that the application is in a state that it cannot recover from, and the infrastructure should restart the application.

NOTE: In general, the "Liveness" state should not be based on external checks, such as <<actuator#actuator.endpoints.health, Health checks>>.
If it did, a failing external system (a database, a Web API, an external cache) would trigger massive restarts and cascading failures across the platform.

The internal state of Spring Boot applications is mostly represented by the Spring `ApplicationContext`.
If the application context has started successfully, Spring Boot assumes that the application is in a valid state.
An application is considered live as soon as the context has been refreshed, see <<features#features.spring-application.application-events-and-listeners, Spring Boot application lifecycle and related Application Events>>.



[[features.spring-application.application-availability.readiness]]
==== Readiness State
The "`Readiness`" state of an application tells whether the application is ready to handle traffic.
A failing "`Readiness`" state tells the platform that it should not route traffic to the application for now.
This typically happens during startup, while `CommandLineRunner` and `ApplicationRunner` components are being processed, or at any time if the application decides that it is too busy for additional traffic.

An application is considered ready as soon as application and command-line runners have been called, see <<features#features.spring-application.application-events-and-listeners, Spring Boot application lifecycle and related Application Events>>.

TIP: Tasks expected to run during startup should be executed by `CommandLineRunner` and `ApplicationRunner` components instead of using Spring component lifecycle callbacks such as `@PostConstruct`.



[[features.spring-application.application-availability.managing]]
==== Managing the Application Availability State
Application components can retrieve the current availability state at any time, by injecting the `ApplicationAvailability` interface and calling methods on it.
More often, applications will want to listen to state updates or update the state of the application.

For example, we can export the "Readiness" state of the application to a file so that a Kubernetes "exec Probe" can look at this file:

include::code:MyReadinessStateExporter[]

We can also update the state of the application, when the application breaks and cannot recover:

include::code:MyLocalCacheVerifier[]

Spring Boot provides <<actuator#actuator.endpoints.kubernetes-probes,Kubernetes HTTP probes for "Liveness" and "Readiness" with Actuator Health Endpoints>>.
You can get more guidance about <<deployment#deployment.cloud.kubernetes,deploying Spring Boot applications on Kubernetes in the dedicated section>>.



[[features.spring-application.application-events-and-listeners]]
=== Application Events and Listeners
In addition to the usual Spring Framework events, such as {spring-framework-api}/context/event/ContextRefreshedEvent.html[`ContextRefreshedEvent`], a `SpringApplication` sends some additional application events.

[NOTE]
====
Some events are actually triggered before the `ApplicationContext` is created, so you cannot register a listener on those as a `@Bean`.
You can register them with the `SpringApplication.addListeners(...)` method or the `SpringApplicationBuilder.listeners(...)` method.

If you want those listeners to be registered automatically, regardless of the way the application is created, you can add a `META-INF/spring.factories` file to your project and reference your listener(s) by using the `org.springframework.context.ApplicationListener` key, as shown in the following example:

[indent=0]
----
	org.springframework.context.ApplicationListener=com.example.project.MyListener
----

====

Application events are sent in the following order, as your application runs:

. An `ApplicationStartingEvent` is sent at the start of a run but before any processing, except for the registration of listeners and initializers.
. An `ApplicationEnvironmentPreparedEvent` is sent when the `Environment` to be used in the context is known but before the context is created.
. An `ApplicationContextInitializedEvent` is sent when the `ApplicationContext` is prepared and ApplicationContextInitializers have been called but before any bean definitions are loaded.
. An `ApplicationPreparedEvent` is sent just before the refresh is started but after bean definitions have been loaded.
. An `ApplicationStartedEvent` is sent after the context has been refreshed but before any application and command-line runners have been called.
. An `AvailabilityChangeEvent` is sent right after with `LivenessState.CORRECT` to indicate that the application is considered as live.
. An `ApplicationReadyEvent` is sent after any <<features#features.spring-application.command-line-runner,application and command-line runners>> have been called.
. An `AvailabilityChangeEvent` is sent right after with `ReadinessState.ACCEPTING_TRAFFIC` to indicate that the application is ready to service requests.
. An `ApplicationFailedEvent` is sent if there is an exception on startup.

The above list only includes ``SpringApplicationEvent``s that are tied to a `SpringApplication`.
In addition to these, the following events are also published after `ApplicationPreparedEvent` and before `ApplicationStartedEvent`:

- A `WebServerInitializedEvent` is sent after the `WebServer` is ready.
  `ServletWebServerInitializedEvent` and `ReactiveWebServerInitializedEvent` are the servlet and reactive variants respectively.
- A `ContextRefreshedEvent` is sent when an `ApplicationContext` is refreshed.

TIP: You often need not use application events, but it can be handy to know that they exist.
Internally, Spring Boot uses events to handle a variety of tasks.

NOTE: Event listeners should not run potentially lengthy tasks as they execute in the same thread by default.
Consider using <<features#features.spring-application.command-line-runner,application and command-line runners>> instead.

Application events are sent by using Spring Framework's event publishing mechanism.
Part of this mechanism ensures that an event published to the listeners in a child context is also published to the listeners in any ancestor contexts.
As a result of this, if your application uses a hierarchy of `SpringApplication` instances, a listener may receive multiple instances of the same type of application event.

To allow your listener to distinguish between an event for its context and an event for a descendant context, it should request that its application context is injected and then compare the injected context with the context of the event.
The context can be injected by implementing `ApplicationContextAware` or, if the listener is a bean, by using `@Autowired`.



[[features.spring-application.web-environment]]
=== Web Environment
A `SpringApplication` attempts to create the right type of `ApplicationContext` on your behalf.
The algorithm used to determine a `WebApplicationType` is the following:

* If Spring MVC is present, an `AnnotationConfigServletWebServerApplicationContext` is used
* If Spring MVC is not present and Spring WebFlux is present, an `AnnotationConfigReactiveWebServerApplicationContext` is used
* Otherwise, `AnnotationConfigApplicationContext` is used

This means that if you are using Spring MVC and the new `WebClient` from Spring WebFlux in the same application, Spring MVC will be used by default.
You can override that easily by calling `setWebApplicationType(WebApplicationType)`.

It is also possible to take complete control of the `ApplicationContext` type that is used by calling `setApplicationContextClass(...)`.

TIP: It is often desirable to call `setWebApplicationType(WebApplicationType.NONE)` when using `SpringApplication` within a JUnit test.



[[features.spring-application.application-arguments]]
=== Accessing Application Arguments
If you need to access the application arguments that were passed to `SpringApplication.run(...)`, you can inject a `org.springframework.boot.ApplicationArguments` bean.
The `ApplicationArguments` interface provides access to both the raw `String[]` arguments as well as parsed `option` and `non-option` arguments, as shown in the following example:

include::code:MyBean[]

TIP: Spring Boot also registers a `CommandLinePropertySource` with the Spring `Environment`.
This lets you also inject single application arguments by using the `@Value` annotation.



[[features.spring-application.command-line-runner]]
=== Using the ApplicationRunner or CommandLineRunner
If you need to run some specific code once the `SpringApplication` has started, you can implement the `ApplicationRunner` or `CommandLineRunner` interfaces.
Both interfaces work in the same way and offer a single `run` method, which is called just before `SpringApplication.run(...)` completes.

NOTE: This contract is well suited for tasks that should run after application startup but before it starts accepting traffic.


The `CommandLineRunner` interfaces provides access to application arguments as a string array, whereas the `ApplicationRunner` uses the `ApplicationArguments` interface discussed earlier.
The following example shows a `CommandLineRunner` with a `run` method:

include::code:MyCommandLineRunner[]

If several `CommandLineRunner` or `ApplicationRunner` beans are defined that must be called in a specific order, you can additionally implement the `org.springframework.core.Ordered` interface or use the `org.springframework.core.annotation.Order` annotation.



[[features.spring-application.application-exit]]
=== Application Exit
Each `SpringApplication` registers a shutdown hook with the JVM to ensure that the `ApplicationContext` closes gracefully on exit.
All the standard Spring lifecycle callbacks (such as the `DisposableBean` interface or the `@PreDestroy` annotation) can be used.

In addition, beans may implement the `org.springframework.boot.ExitCodeGenerator` interface if they wish to return a specific exit code when `SpringApplication.exit()` is called.
This exit code can then be passed to `System.exit()` to return it as a status code, as shown in the following example:

include::code:MyApplication[]

Also, the `ExitCodeGenerator` interface may be implemented by exceptions.
When such an exception is encountered, Spring Boot returns the exit code provided by the implemented `getExitCode()` method.

If there is more than `ExitCodeGenerator`, the first non-zero exit code that is generated is used.
To control the order in which the generators are called, additionally implement the `org.springframework.core.Ordered` interface or use the `org.springframework.core.annotation.Order` annotation.



[[features.spring-application.admin]]
=== Admin Features
It is possible to enable admin-related features for the application by specifying the configprop:spring.application.admin.enabled[] property.
This exposes the {spring-boot-module-code}/admin/SpringApplicationAdminMXBean.java[`SpringApplicationAdminMXBean`] on the platform `MBeanServer`.
You could use this feature to administer your Spring Boot application remotely.
This feature could also be useful for any service wrapper implementation.

TIP: If you want to know on which HTTP port the application is running, get the property with a key of `local.server.port`.



[[features.spring-application.startup-tracking]]
=== Application Startup tracking
During the application startup, the `SpringApplication` and the `ApplicationContext` perform many tasks related to the application lifecycle,
the beans lifecycle or even processing application events.
With {spring-framework-api}/core/metrics/ApplicationStartup.html[`ApplicationStartup`], Spring Framework  {spring-framework-docs}/core.html#context-functionality-startup[allows you to track the application startup sequence with `StartupStep` objects].
This data can be collected for profiling purposes, or just to have a better understanding of an application startup process.

You can choose an `ApplicationStartup` implementation when setting up the `SpringApplication` instance.
For example, to use the `BufferingApplicationStartup`, you could write:

include::code:MyApplication[]

The first available implementation, `FlightRecorderApplicationStartup` is provided by Spring Framework.
It adds Spring-specific startup events to a Java Flight Recorder session and is meant for profiling applications and correlating their Spring context lifecycle with JVM events (such as allocations, GCs, class loading...).
Once configured, you can record data by running the application with the Flight Recorder enabled:

[source,shell,indent=0,subs="verbatim"]
----
	$ java -XX:StartFlightRecording:filename=recording.jfr,duration=10s -jar demo.jar
----

Spring Boot ships with the `BufferingApplicationStartup` variant; this implementation is meant for buffering the startup steps and draining them into an external metrics system.
Applications can ask for the bean of type `BufferingApplicationStartup` in any component.

Spring Boot can also be configured to expose a {spring-boot-actuator-restapi-docs}/#startup[`startup` endpoint] that provides this information as a JSON document.<|MERGE_RESOLUTION|>--- conflicted
+++ resolved
@@ -9,28 +9,7 @@
 
 [indent=0,subs="verbatim,attributes"]
 ----
-<<<<<<< HEAD
-  .   ____          _            __ _ _
- /\\ / ___'_ __ _ _(_)_ __  __ _ \ \ \ \
-( ( )\___ | '_ | '_| | '_ \/ _` | \ \ \ \
- \\/  ___)| |_)| | | | | || (_| |  ) ) ) )
-  '  |____| .__|_| |_|_| |_\__, | / / / /
- =========|_|==============|___/=/_/_/_/
- :: Spring Boot ::   v{spring-boot-version}
-
-2021-02-03 10:33:25.224  INFO 17900 --- [           main] o.s.b.d.s.s.SpringApplicationExample     : Starting SpringAppplicationExample using Java 17 on mycomputer with PID 17321 (/apps/myjar.jar started by pwebb)
-2021-02-03 10:33:25.226  INFO 17900 --- [           main] o.s.b.d.s.s.SpringApplicationExample     : No active profile set, falling back to default profiles: default
-2021-02-03 10:33:26.046  INFO 17900 --- [           main] o.s.b.w.embedded.tomcat.TomcatWebServer  : Tomcat initialized with port(s): 8080 (http)
-2021-02-03 10:33:26.054  INFO 17900 --- [           main] o.apache.catalina.core.StandardService   : Starting service [Tomcat]
-2021-02-03 10:33:26.055  INFO 17900 --- [           main] org.apache.catalina.core.StandardEngine  : Starting Servlet engine: [Apache Tomcat/9.0.41]
-2021-02-03 10:33:26.097  INFO 17900 --- [           main] o.a.c.c.C.[Tomcat].[localhost].[/]       : Initializing Spring embedded WebApplicationContext
-2021-02-03 10:33:26.097  INFO 17900 --- [           main] w.s.c.ServletWebServerApplicationContext : Root WebApplicationContext: initialization completed in 821 ms
-2021-02-03 10:33:26.144  INFO 17900 --- [           main] s.tomcat.SampleTomcatApplication         : ServletContext initialized
-2021-02-03 10:33:26.376  INFO 17900 --- [           main] o.s.b.w.embedded.tomcat.TomcatWebServer  : Tomcat started on port(s): 8080 (http) with context path ''
-2021-02-03 10:33:26.384  INFO 17900 --- [           main] o.s.b.d.s.s.SpringApplicationExample     : Started SampleTomcatApplication in 1.514 seconds (process running for 1.823)
-=======
 include::{spring-application-output}[]
->>>>>>> a69cf002
 ----
 
 
