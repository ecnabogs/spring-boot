--- conflicted
+++ resolved
@@ -30,25 +30,6 @@
 You can still enforce your choice by setting the chosen application type to `SpringApplication.setWebApplicationType(WebApplicationType.REACTIVE)`.
 
 
-<<<<<<< HEAD
-"`WebFlux.fn`", the functional variant, separates the routing configuration from the actual handling of the requests, as shown in the following example:
-
-include::code:MyRoutingConfiguration[]
-
-include::code:MyUserHandler[]
-
-WebFlux is part of the Spring Framework and detailed information is available in its {spring-framework-docs}/web-reactive.html#webflux-fn[reference documentation].
-
-TIP: You can define as many `RouterFunction` beans as you like to modularize the definition of the router.
-Beans can be ordered if you need to apply a precedence.
-
-To get started, add the `spring-boot-starter-webflux` module to your application.
-
-NOTE: Adding both `spring-boot-starter-web` and `spring-boot-starter-webflux` modules in your application results in Spring Boot auto-configuring Spring MVC, not WebFlux.
-This behavior has been chosen because many Spring developers add `spring-boot-starter-webflux` to their Spring MVC application to use the reactive `WebClient`.
-You can still enforce your choice by setting the chosen application type to `SpringApplication.setWebApplicationType(WebApplicationType.REACTIVE)`.
-=======
->>>>>>> 2094722e
 
 [[web.reactive.webflux.auto-configuration]]
 ==== Spring WebFlux Auto-configuration
