/*
 * Copyright 2012-2018 the original author or authors.
 *
 * Licensed under the Apache License, Version 2.0 (the "License");
 * you may not use this file except in compliance with the License.
 * You may obtain a copy of the License at
 *
 *      http://www.apache.org/licenses/LICENSE-2.0
 *
 * Unless required by applicable law or agreed to in writing, software
 * distributed under the License is distributed on an "AS IS" BASIS,
 * WITHOUT WARRANTIES OR CONDITIONS OF ANY KIND, either express or implied.
 * See the License for the specific language governing permissions and
 * limitations under the License.
 */

package sample.ant;

import java.io.File;
import java.io.FileFilter;
import java.io.InputStreamReader;
import java.util.concurrent.TimeUnit;

import org.junit.Test;

import org.springframework.boot.loader.tools.JavaExecutable;
import org.springframework.util.FileCopyUtils;

import static org.assertj.core.api.Assertions.assertThat;

/**
 * Integration Tests for {@code SampleAntApplication}.
 *
 * @author Dave Syer
 * @author Phillip Webb
 */
public class SampleAntApplicationIT {

	@Test
	public void runJar() throws Exception {
		File target = new File("target");
		File[] jarFiles = target.listFiles(new FileFilter() {

			@Override
			public boolean accept(File file) {
				return file.getName().endsWith(".jar");
			}

		});
		assertThat(jarFiles).hasSize(1);
<<<<<<< HEAD
		Process process = new JavaExecutable().processBuilder("-jar", jarFiles[0]
				.getName()).directory(target).start();
		process.waitFor(5, TimeUnit.MINUTES);
		assertThat(process.exitValue()).isEqualTo(0);
		String output = FileCopyUtils.copyToString(new InputStreamReader(process
				.getInputStream()));
=======
		Process process = new JavaExecutable()
				.processBuilder("-jar", jarFiles[0].getName()).directory(target).start();
		process.waitFor(5, TimeUnit.MINUTES);
		assertThat(process.exitValue()).isEqualTo(0);
		String output = FileCopyUtils
				.copyToString(new InputStreamReader(process.getInputStream()));
>>>>>>> e69296d7
		assertThat(output).contains("Spring Boot Ant Example");
	}

}<|MERGE_RESOLUTION|>--- conflicted
+++ resolved
@@ -48,21 +48,12 @@
 
 		});
 		assertThat(jarFiles).hasSize(1);
-<<<<<<< HEAD
 		Process process = new JavaExecutable().processBuilder("-jar", jarFiles[0]
 				.getName()).directory(target).start();
 		process.waitFor(5, TimeUnit.MINUTES);
 		assertThat(process.exitValue()).isEqualTo(0);
 		String output = FileCopyUtils.copyToString(new InputStreamReader(process
 				.getInputStream()));
-=======
-		Process process = new JavaExecutable()
-				.processBuilder("-jar", jarFiles[0].getName()).directory(target).start();
-		process.waitFor(5, TimeUnit.MINUTES);
-		assertThat(process.exitValue()).isEqualTo(0);
-		String output = FileCopyUtils
-				.copyToString(new InputStreamReader(process.getInputStream()));
->>>>>>> e69296d7
 		assertThat(output).contains("Spring Boot Ant Example");
 	}
 
