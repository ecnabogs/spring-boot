--- conflicted
+++ resolved
@@ -97,18 +97,8 @@
 			<artifactId>caffeine</artifactId>
 		</dependency>
 		-->
-<<<<<<< HEAD
-=======
-		<!--
-		<dependency>
-			<groupId>com.google.guava</groupId>
-			<artifactId>guava</artifactId>
-			<version>18.0</version>
-		</dependency>
-		-->
 
 		<!-- Test -->
->>>>>>> aacf5d66
 		<dependency>
 			<groupId>org.springframework.boot</groupId>
 			<artifactId>spring-boot-starter-test</artifactId>
