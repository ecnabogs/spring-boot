--- conflicted
+++ resolved
@@ -2,13 +2,9 @@
 on:
   push:
     branches:
-<<<<<<< HEAD
       - 'main'
-=======
-      - '3.5.x'
 permissions:
   contents: read
->>>>>>> 040f81af
 jobs:
   ci:
     name: '${{ matrix.os.name}} | Java ${{ matrix.java.version}}'
